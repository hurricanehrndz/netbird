--- conflicted
+++ resolved
@@ -690,11 +690,7 @@
 	}
 
 	file := filepath.Join(dataDir, storeStr)
-<<<<<<< HEAD
 	db, err := gorm.Open(sqlite.Open(file),  getGormConfig(ctx))
-=======
-	db, err := gorm.Open(sqlite.Open(file), getGormConfig())
->>>>>>> 1537b0f5
 	if err != nil {
 		return nil, err
 	}
@@ -704,22 +700,16 @@
 
 // NewPostgresqlStore creates a new Postgres store.
 func NewPostgresqlStore(ctx context.Context, dsn string, metrics telemetry.AppMetrics) (*SqlStore, error) {
-<<<<<<< HEAD
 	db, err := gorm.Open(postgres.Open(dsn), getGormConfig(ctx))
 
-=======
-	db, err := gorm.Open(postgres.Open(dsn), getGormConfig())
->>>>>>> 1537b0f5
 	if err != nil {
 		return nil, err
 	}
 	//Enable logmode for debugging
-	
 
 	return NewSqlStore(ctx, db, PostgresStoreEngine, metrics)
 }
 
-<<<<<<< HEAD
 func getGormConfig(ctx context.Context) *gorm.Config {
 	log.WithContext(ctx).Info("Setting up GORM logger")
 	sql_logger := logger.New(log.WithContext(ctx), logger.Config{
@@ -731,11 +721,6 @@
 
 	return &gorm.Config{
 		Logger:          sql_logger,
-=======
-func getGormConfig() *gorm.Config {
-	return &gorm.Config{
-		Logger:          logger.Default.LogMode(logger.Silent),
->>>>>>> 1537b0f5
 		CreateBatchSize: 400,
 		PrepareStmt:     true,
 	}
